# coding=utf-8
# Copyright 2014 Pants project contributors (see CONTRIBUTORS.md).
# Licensed under the Apache License, Version 2.0 (see LICENSE).

from __future__ import (absolute_import, division, generators, nested_scopes, print_function,
                        unicode_literals, with_statement)

import json
import os
from collections import defaultdict

from twitter.common.collections import OrderedSet

from pants.backend.core.targets.resources import Resources
from pants.backend.core.tasks.console_task import ConsoleTask
from pants.backend.jvm.ivy_utils import IvyModuleRef
from pants.backend.jvm.targets.jar_dependency import JarDependency
from pants.backend.jvm.targets.jar_library import JarLibrary
from pants.backend.jvm.targets.jvm_app import JvmApp
from pants.backend.jvm.targets.scala_library import ScalaLibrary
from pants.base.build_environment import get_buildroot
from pants.base.deprecated import deprecated
from pants.base.exceptions import TaskError


class Depmap(ConsoleTask):
  """Generates either a textual dependency tree or a graphviz digraph dot file for the dependency
  set of a target.
  """
  class SourceRootTypes(object):
    """Defines SourceRoot Types Constants"""
    SOURCE = 'SOURCE'  # Source Target
    TEST = 'TEST'  # Test Target
    SOURCE_GENERATED = 'SOURCE_GENERATED'  # Code Gen Source Targets
    EXCLUDED = 'EXCLUDED'  # Excluded Target
    RESOURCE = 'RESOURCE'  # Resource belonging to Source Target
    TEST_RESOURCE = 'TEST_RESOURCE'  # Resource belonging to Test Target

  @staticmethod
  def _jar_id(jar):
    if jar.rev:
      return '{0}:{1}:{2}'.format(jar.org, jar.name, jar.rev)
    else:
      return '{0}:{1}'.format(jar.org, jar.name)

  @staticmethod
  def _address(address):
    """
    :type address: pants.base.address.SyntheticAddress
    """
    return '{0}:{1}'.format(address.spec_path, address.target_name)

  @classmethod
  def register_options(cls, register):
    super(Depmap, cls).register_options(register)
    register('--internal-only', default=False, action='store_true',
             help='Specifies that only internal dependencies should be included in the graph '
                  'output (no external jars).')
    register('--external-only', default=False, action='store_true',
             help='Specifies that only external dependencies should be included in the graph '
                  'output (only external jars).')
    register('--minimal', default=False, action='store_true',
             help='For a textual dependency tree, only prints a dependency the 1st '
                  'time it is encountered. This is a no-op for --graph.')
    register('--graph', default=False, action='store_true',
             help='Specifies the internal dependency graph should be output in the dot digraph '
                  'format.')
<<<<<<< HEAD
    register('--tree', default=False, action='store_true',
             help='For text output, show an ascii tree to help visually line up indentions.')
    register('--show-types', default=False, action='store_true',
             help='Show types of objects in depmap --graph.')
    register('--project-info', default=False, action='store_true',
             deprecated_version='0.0.33',
             deprecated_hint='Use the export goal instead of depmap to get info for the IDE.',
             help='Produces a json object with info about the target, including source roots, '
                  'dependencies, and paths to libraries for their targets and dependencies.')
    register('--project-info-formatted', default=True, action='store_false',
             deprecated_version='0.0.33',
             deprecated_hint='Use the export goal instead of depmap to get info for the IDE.',
             help='Causes project-info output to be a single line of JSON.')
=======
>>>>>>> 3a15b932
    register('--separator', default='-',
             help='Specifies the separator to use between the org/name/rev components of a '
                  'dependency\'s fully qualified name.')
    register('--path-to',
             help='Show only items on the path to the given target. This is a no-op for --graph.')

  def __init__(self, *args, **kwargs):
    super(Depmap, self).__init__(*args, **kwargs)

    self.is_internal_only = self.get_options().internal_only
    self.is_external_only = self.get_options().external_only

    if self.is_internal_only and self.is_external_only:
      raise TaskError('At most one of --internal-only or --external-only can be selected.')

    self.is_minimal = self.get_options().minimal
    self.is_graph = self.get_options().graph
    self.should_tree = self.get_options().tree
    self.show_types = self.get_options().show_types
    self.path_to = self.get_options().path_to
    self.separator = self.get_options().separator
    self.target_aliases_map = None

  def console_output(self, targets):
    if len(self.context.target_roots) == 0:
      raise TaskError("One or more target addresses are required.")
<<<<<<< HEAD

    if self.project_info and self.is_graph:
      raise TaskError('-graph and -project-info are mutually exclusive; please choose one.')

    if self.project_info:
      output = self.project_info_output(targets)
      for line in output:
        yield line
      return

=======
>>>>>>> 3a15b932
    for target in self.context.target_roots:
      out = self._output_digraph(target) if self.is_graph else self._output_dependency_tree(target)
      for line in out:
        yield line

  def _dep_id(self, dependency):
    """Returns a tuple of dependency_id, is_internal_dep."""
    params = dict(sep=self.separator)

    if isinstance(dependency, JarDependency):
      # TODO(kwilson): handle 'classifier' and 'type'.
      params.update(org=dependency.org, name=dependency.name, rev=dependency.rev)
      is_internal_dep = False
    else:
      params.update(org='internal', name=dependency.id)
      is_internal_dep = True

    return ('{org}{sep}{name}{sep}{rev}' if params.get('rev') else
            '{org}{sep}{name}').format(**params), is_internal_dep

  def _enumerate_visible_deps(self, dep, predicate):
    dep_id, internal = self._dep_id(dep)

    dependencies = sorted([x for x in getattr(dep, 'dependencies', [])]) + sorted(
      [x for x in getattr(dep, 'jar_dependencies', [])] if not self.is_internal_only else [])

    for inner_dep in dependencies:
      dep_id, internal = self._dep_id(inner_dep)
      if predicate(internal):
        yield inner_dep

  def output_candidate(self, internal):
    return ((not self.is_internal_only and not self.is_external_only)
            or (self.is_internal_only and internal)
            or (self.is_external_only and not internal))

  def _output_dependency_tree(self, target):
    """Plain-text depmap output handler."""

    def make_line(dep, indent, is_dupe=False):
      indent_join, indent_chars = ('--', '  |') if self.should_tree else ('', '  ')
      dupe_char = '*' if is_dupe else ''
      return ''.join((indent * indent_chars, indent_join, dupe_char, dep))

    def output_deps(dep, indent, outputted, stack):
      dep_id, internal = self._dep_id(dep)

      if self.path_to:
        # If we hit the search target from self.path_to, yield the stack items and bail.
        if dep_id == self.path_to:
          for dep_id, indent in stack + [(dep_id, indent)]:
            yield make_line(dep_id, indent)
          return
      else:
        if not (dep_id in outputted and self.is_minimal) and self.output_candidate(internal):
          yield make_line(dep_id,
                          0 if self.is_external_only else indent,
                          is_dupe=dep_id in outputted)
          outputted.add(dep_id)

      for sub_dep in self._enumerate_visible_deps(dep, self.output_candidate):
        for item in output_deps(sub_dep, indent + 1, outputted, stack + [(dep_id, indent)]):
          yield item

    for item in output_deps(target, 0, set(), []):
      yield item

  def _output_digraph(self, target):
    """Graphviz format depmap output handler."""
    color_by_type = {}

    def maybe_add_type(dep, dep_id):
      """Add a class type to a dependency id if --show-types is passed."""
      return dep_id if not self.show_types else '\\n'.join((dep_id, dep.__class__.__name__))

    def make_node(dep, dep_id, internal):
      line_fmt = '  "{id}" [style=filled, fillcolor={color}{internal}];'
      int_shape = ', shape=ellipse' if not internal else ''

      dep_class = dep.__class__.__name__
      if dep_class not in color_by_type:
        color_by_type[dep_class] = len(color_by_type.keys()) + 1

      return line_fmt.format(id=dep_id, internal=int_shape, color=color_by_type[dep_class])

    def make_edge(from_dep_id, to_dep_id, internal):
      style = ' [style=dashed]' if not internal else ''
      return '  "{}" -> "{}"{};'.format(from_dep_id, to_dep_id, style)

    def output_deps(dep, parent, parent_id, outputted):
      dep_id, internal = self._dep_id(dep)
<<<<<<< HEAD

      if dep_id not in outputted:
        yield make_node(dep, maybe_add_type(dep, dep_id), internal)
        outputted.add(dep_id)

        for sub_dep in self._enumerate_visible_deps(dep, self.output_candidate):
          for item in output_deps(sub_dep, dep, dep_id, outputted):
            yield item

      if parent:
        edge_id = (parent_id, dep_id)
        if edge_id not in outputted:
          yield make_edge(maybe_add_type(parent, parent_id), maybe_add_type(dep, dep_id), internal)
          outputted.add(edge_id)

    yield 'digraph "{}" {{'.format(target.id)
    yield '  node [shape=rectangle, colorscheme=set312;];'
    yield '  rankdir=LR;'
    for line in output_deps(target, parent=None, parent_id=None, outputted=set()):
      yield line
    yield '}'

  @deprecated(removal_version='0.0.33',
      hint_message='Information from "depmap --project-info" should now be accessed through the "export" goal')
  def project_info_output(self, targets):
    targets_map = {}
    resource_target_map = {}
    ivy_jar_products = self.context.products.get_data('ivy_jar_products') or {}
    # This product is a list for historical reasons (exclusives groups) but in practice should
    # have either 0 or 1 entries.
    ivy_info_list = ivy_jar_products.get('default')
    if ivy_info_list:
      assert len(ivy_info_list) == 1, (
        'The values in ivy_jar_products should always be length 1,'
        ' since we no longer have exclusives groups.'
      )
      ivy_info = ivy_info_list[0]
    else:
      ivy_info = None

    ivy_jar_memo = {}
    def process_target(current_target):
      """
      :type current_target:pants.base.target.Target
      """
      def get_target_type(target):
        if target.is_test:
          return Depmap.SourceRootTypes.TEST
        else:
          if (isinstance(target, Resources) and
              target in resource_target_map and
              resource_target_map[target].is_test):
            return Depmap.SourceRootTypes.TEST_RESOURCE
          elif isinstance(target, Resources):
            return Depmap.SourceRootTypes.RESOURCE
          else:
            return Depmap.SourceRootTypes.SOURCE

      def get_transitive_jars(jar_lib):
        if not ivy_info:
          return OrderedSet()
        transitive_jars = OrderedSet()
        for jar in jar_lib.jar_dependencies:
          transitive_jars.update(ivy_info.get_jars_for_ivy_module(jar, memo=ivy_jar_memo))
        return transitive_jars

      info = {
        'targets': [],
        'libraries': [],
        'roots': [],
        'target_type': get_target_type(current_target),
        'is_code_gen': current_target.is_codegen,
        'pants_target_type': self._get_pants_target_alias(type(current_target))
      }

      target_libraries = set()
      if isinstance(current_target, JarLibrary):
        target_libraries = get_transitive_jars(current_target)
      for dep in current_target.dependencies:
        info['targets'].append(self._address(dep.address))
        if isinstance(dep, JarLibrary):
          for jar in dep.jar_dependencies:
            target_libraries.add(IvyModuleRef(jar.org, jar.name, jar.rev))
          # Add all the jars pulled in by this jar_library
          target_libraries.update(get_transitive_jars(dep))
        if isinstance(dep, Resources):
          resource_target_map[dep] = current_target

      if isinstance(current_target, ScalaLibrary):
        for dep in current_target.java_sources:
          info['targets'].append(self._address(dep.address))
          process_target(dep)

      info['roots'] = map(lambda (source_root, package_prefix): {
        'source_root': source_root,
        'package_prefix': package_prefix
      }, self._source_roots_for_target(current_target))

      info['libraries'] = [self._jar_id(lib) for lib in target_libraries]
      targets_map[self._address(current_target.address)] = info

    for target in targets:
      process_target(target)

    graph_info = {
      'targets': targets_map,
      'libraries': self._resolve_jars_info()
    }
    if self.format:
      return json.dumps(graph_info, indent=4, separators=(',', ': ')).splitlines()
    else:
      return [json.dumps(graph_info)]

  def _resolve_jars_info(self):
    mapping = defaultdict(list)
    jar_data = self.context.products.get_data('ivy_jar_products')
    if not jar_data:
      return mapping
    for dep in jar_data['default']:
      for module in dep.modules_by_ref.values():
        mapping[self._jar_id(module.ref)] = [artifact.path for artifact in module.artifacts]
    return mapping

  def _get_pants_target_alias(self, pants_target_type):
    """Returns the pants target alias for the given target"""
    if not self.target_aliases_map:
      target_aliases = self.context.build_file_parser.registered_aliases().targets
      # If a target class is registered under multiple aliases returns the last one.
      self.target_aliases_map = {classname: alias for alias, classname in target_aliases.items()}
    if pants_target_type in self.target_aliases_map:
      return self.target_aliases_map.get(pants_target_type)
    else:
      raise TaskError('Unregistered target type {target_type}'.format(target_type=pants_target_type))

  @staticmethod
  def _source_roots_for_target(target):
    """
    :type target:pants.base.target.Target
    """
    def root_package_prefix(source_file):
      source = os.path.dirname(source_file)
      return os.path.join(get_buildroot(), target.target_base, source), source.replace(os.sep, '.')
    return set(map(root_package_prefix, target.sources_relative_to_source_root()))
=======
      if internal:
        fmt = '  "{id}" [style=filled, fillcolor="{color}"];'
      else:
        fmt = '  "{id}" [style=filled, fillcolor="{color}", shape=ellipse];'
      if type(dep) not in color_by_type:
        color_by_type[type(dep)] = len(color_by_type.keys()) + 1
      return fmt.format(id=dep_id, color=color_by_type[type(dep)])

    def output_deps(outputted, dep, parent=None):
      output = []

      if dep not in outputted:
        outputted.add(dep)
        output.append(output_dep(dep))
        if parent:
          output.append('  "{}" -> "{}";'.format(self._dep_id(parent)[0], self._dep_id(dep)[0]))

        # TODO: This is broken. 'dependency' doesn't exist here, and we don't have
        # internal_dependencies any more anyway.
        if self._is_jvm(dependency):
          for internal_dependency in dependency.internal_dependencies:
            output += output_deps(outputted, internal_dependency, dependency)

        for jar in (dependency.jar_dependencies if self._is_jvm(dependency) else [dependency]):
          jar_id, internal = self._dep_id(jar)
          if output_candidate(internal):
            if jar not in outputted:
              output += [output_dep(jar)]
              outputted.add(jar)

            target_id, _ = self._dep_id(target)
            dep_id, _ = self._dep_id(dependency)
            left_id = target_id if self.is_external_only else dep_id
            if (left_id, jar_id) not in outputted:
              styled = internal and not self.is_internal_only
              output += ['  "{}" -> "{}"{};'.format(left_id, jar_id,
                                                    ' [style="dashed"]' if styled else '')]
              outputted.add((left_id, jar_id))
      return output
    header = ['digraph "{}" {{'.format(target.id)]
    graph_attr = ['  node [shape=rectangle, colorscheme=set312;];', '  rankdir=LR;']
    return header + graph_attr + output_deps(set(), target) + ['}']
>>>>>>> 3a15b932
<|MERGE_RESOLUTION|>--- conflicted
+++ resolved
@@ -65,22 +65,10 @@
     register('--graph', default=False, action='store_true',
              help='Specifies the internal dependency graph should be output in the dot digraph '
                   'format.')
-<<<<<<< HEAD
     register('--tree', default=False, action='store_true',
              help='For text output, show an ascii tree to help visually line up indentions.')
     register('--show-types', default=False, action='store_true',
              help='Show types of objects in depmap --graph.')
-    register('--project-info', default=False, action='store_true',
-             deprecated_version='0.0.33',
-             deprecated_hint='Use the export goal instead of depmap to get info for the IDE.',
-             help='Produces a json object with info about the target, including source roots, '
-                  'dependencies, and paths to libraries for their targets and dependencies.')
-    register('--project-info-formatted', default=True, action='store_false',
-             deprecated_version='0.0.33',
-             deprecated_hint='Use the export goal instead of depmap to get info for the IDE.',
-             help='Causes project-info output to be a single line of JSON.')
-=======
->>>>>>> 3a15b932
     register('--separator', default='-',
              help='Specifies the separator to use between the org/name/rev components of a '
                   'dependency\'s fully qualified name.')
@@ -107,19 +95,7 @@
   def console_output(self, targets):
     if len(self.context.target_roots) == 0:
       raise TaskError("One or more target addresses are required.")
-<<<<<<< HEAD
-
-    if self.project_info and self.is_graph:
-      raise TaskError('-graph and -project-info are mutually exclusive; please choose one.')
-
-    if self.project_info:
-      output = self.project_info_output(targets)
-      for line in output:
-        yield line
-      return
-
-=======
->>>>>>> 3a15b932
+
     for target in self.context.target_roots:
       out = self._output_digraph(target) if self.is_graph else self._output_dependency_tree(target)
       for line in out:
@@ -211,7 +187,6 @@
 
     def output_deps(dep, parent, parent_id, outputted):
       dep_id, internal = self._dep_id(dep)
-<<<<<<< HEAD
 
       if dep_id not in outputted:
         yield make_node(dep, maybe_add_type(dep, dep_id), internal)
@@ -232,170 +207,4 @@
     yield '  rankdir=LR;'
     for line in output_deps(target, parent=None, parent_id=None, outputted=set()):
       yield line
-    yield '}'
-
-  @deprecated(removal_version='0.0.33',
-      hint_message='Information from "depmap --project-info" should now be accessed through the "export" goal')
-  def project_info_output(self, targets):
-    targets_map = {}
-    resource_target_map = {}
-    ivy_jar_products = self.context.products.get_data('ivy_jar_products') or {}
-    # This product is a list for historical reasons (exclusives groups) but in practice should
-    # have either 0 or 1 entries.
-    ivy_info_list = ivy_jar_products.get('default')
-    if ivy_info_list:
-      assert len(ivy_info_list) == 1, (
-        'The values in ivy_jar_products should always be length 1,'
-        ' since we no longer have exclusives groups.'
-      )
-      ivy_info = ivy_info_list[0]
-    else:
-      ivy_info = None
-
-    ivy_jar_memo = {}
-    def process_target(current_target):
-      """
-      :type current_target:pants.base.target.Target
-      """
-      def get_target_type(target):
-        if target.is_test:
-          return Depmap.SourceRootTypes.TEST
-        else:
-          if (isinstance(target, Resources) and
-              target in resource_target_map and
-              resource_target_map[target].is_test):
-            return Depmap.SourceRootTypes.TEST_RESOURCE
-          elif isinstance(target, Resources):
-            return Depmap.SourceRootTypes.RESOURCE
-          else:
-            return Depmap.SourceRootTypes.SOURCE
-
-      def get_transitive_jars(jar_lib):
-        if not ivy_info:
-          return OrderedSet()
-        transitive_jars = OrderedSet()
-        for jar in jar_lib.jar_dependencies:
-          transitive_jars.update(ivy_info.get_jars_for_ivy_module(jar, memo=ivy_jar_memo))
-        return transitive_jars
-
-      info = {
-        'targets': [],
-        'libraries': [],
-        'roots': [],
-        'target_type': get_target_type(current_target),
-        'is_code_gen': current_target.is_codegen,
-        'pants_target_type': self._get_pants_target_alias(type(current_target))
-      }
-
-      target_libraries = set()
-      if isinstance(current_target, JarLibrary):
-        target_libraries = get_transitive_jars(current_target)
-      for dep in current_target.dependencies:
-        info['targets'].append(self._address(dep.address))
-        if isinstance(dep, JarLibrary):
-          for jar in dep.jar_dependencies:
-            target_libraries.add(IvyModuleRef(jar.org, jar.name, jar.rev))
-          # Add all the jars pulled in by this jar_library
-          target_libraries.update(get_transitive_jars(dep))
-        if isinstance(dep, Resources):
-          resource_target_map[dep] = current_target
-
-      if isinstance(current_target, ScalaLibrary):
-        for dep in current_target.java_sources:
-          info['targets'].append(self._address(dep.address))
-          process_target(dep)
-
-      info['roots'] = map(lambda (source_root, package_prefix): {
-        'source_root': source_root,
-        'package_prefix': package_prefix
-      }, self._source_roots_for_target(current_target))
-
-      info['libraries'] = [self._jar_id(lib) for lib in target_libraries]
-      targets_map[self._address(current_target.address)] = info
-
-    for target in targets:
-      process_target(target)
-
-    graph_info = {
-      'targets': targets_map,
-      'libraries': self._resolve_jars_info()
-    }
-    if self.format:
-      return json.dumps(graph_info, indent=4, separators=(',', ': ')).splitlines()
-    else:
-      return [json.dumps(graph_info)]
-
-  def _resolve_jars_info(self):
-    mapping = defaultdict(list)
-    jar_data = self.context.products.get_data('ivy_jar_products')
-    if not jar_data:
-      return mapping
-    for dep in jar_data['default']:
-      for module in dep.modules_by_ref.values():
-        mapping[self._jar_id(module.ref)] = [artifact.path for artifact in module.artifacts]
-    return mapping
-
-  def _get_pants_target_alias(self, pants_target_type):
-    """Returns the pants target alias for the given target"""
-    if not self.target_aliases_map:
-      target_aliases = self.context.build_file_parser.registered_aliases().targets
-      # If a target class is registered under multiple aliases returns the last one.
-      self.target_aliases_map = {classname: alias for alias, classname in target_aliases.items()}
-    if pants_target_type in self.target_aliases_map:
-      return self.target_aliases_map.get(pants_target_type)
-    else:
-      raise TaskError('Unregistered target type {target_type}'.format(target_type=pants_target_type))
-
-  @staticmethod
-  def _source_roots_for_target(target):
-    """
-    :type target:pants.base.target.Target
-    """
-    def root_package_prefix(source_file):
-      source = os.path.dirname(source_file)
-      return os.path.join(get_buildroot(), target.target_base, source), source.replace(os.sep, '.')
-    return set(map(root_package_prefix, target.sources_relative_to_source_root()))
-=======
-      if internal:
-        fmt = '  "{id}" [style=filled, fillcolor="{color}"];'
-      else:
-        fmt = '  "{id}" [style=filled, fillcolor="{color}", shape=ellipse];'
-      if type(dep) not in color_by_type:
-        color_by_type[type(dep)] = len(color_by_type.keys()) + 1
-      return fmt.format(id=dep_id, color=color_by_type[type(dep)])
-
-    def output_deps(outputted, dep, parent=None):
-      output = []
-
-      if dep not in outputted:
-        outputted.add(dep)
-        output.append(output_dep(dep))
-        if parent:
-          output.append('  "{}" -> "{}";'.format(self._dep_id(parent)[0], self._dep_id(dep)[0]))
-
-        # TODO: This is broken. 'dependency' doesn't exist here, and we don't have
-        # internal_dependencies any more anyway.
-        if self._is_jvm(dependency):
-          for internal_dependency in dependency.internal_dependencies:
-            output += output_deps(outputted, internal_dependency, dependency)
-
-        for jar in (dependency.jar_dependencies if self._is_jvm(dependency) else [dependency]):
-          jar_id, internal = self._dep_id(jar)
-          if output_candidate(internal):
-            if jar not in outputted:
-              output += [output_dep(jar)]
-              outputted.add(jar)
-
-            target_id, _ = self._dep_id(target)
-            dep_id, _ = self._dep_id(dependency)
-            left_id = target_id if self.is_external_only else dep_id
-            if (left_id, jar_id) not in outputted:
-              styled = internal and not self.is_internal_only
-              output += ['  "{}" -> "{}"{};'.format(left_id, jar_id,
-                                                    ' [style="dashed"]' if styled else '')]
-              outputted.add((left_id, jar_id))
-      return output
-    header = ['digraph "{}" {{'.format(target.id)]
-    graph_attr = ['  node [shape=rectangle, colorscheme=set312;];', '  rankdir=LR;']
-    return header + graph_attr + output_deps(set(), target) + ['}']
->>>>>>> 3a15b932
+    yield '}'